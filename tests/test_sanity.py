# encoding: utf-8
from __future__ import unicode_literals

from random import choice
import time
import pickle
import json

from twitter import Twitter, NoAuth, OAuth, read_token_file, TwitterHTTPError
from twitter.api import TwitterDictResponse, TwitterListResponse
from twitter.cmdline import CONSUMER_KEY, CONSUMER_SECRET

noauth = NoAuth()
oauth = OAuth(*read_token_file('tests/oauth_creds')
              + (CONSUMER_KEY, CONSUMER_SECRET))

twitter11 = Twitter(domain='api.twitter.com',
                    auth=oauth,
                    api_version='1.1')

twitter11_na = Twitter(domain='api.twitter.com',
                       auth=noauth,
                       api_version='1.1')

AZaz = "abcdefghijklmnopqrstuvwxyz1234567890ABCDEFGHIJKLMNOPQRSTUVWXYZ"


def get_random_str():
    return ''.join(choice(AZaz) for _ in range(10))


def tweet_in_recent(tweet, recent_tweets):
    for recent in recent_tweets:
        if tweet == recent['text']:
            return True
    return False


def test_API_set_tweet():
    random_tweet = "A random tweet " + get_random_str()
    twitter11.statuses.update(status=random_tweet)
    time.sleep(5)
    recent = twitter11.statuses.home_timeline()
    assert recent
    assert isinstance(recent.rate_limit_remaining, int)
    assert isinstance(recent.rate_limit_reset, int)
<<<<<<< HEAD
    assert tweet_in_recent(random_tweet, recent)
=======
    texts = [tweet['text'] for tweet in recent]
    assert random_tweet in texts
>>>>>>> 5424ccee


def test_API_set_unicode_tweet():
    random_tweet = "A random tweet with unicode üøπ" + get_random_str()
    twitter11.statuses.update(status=random_tweet)
    time.sleep(5)
    recent = twitter11.statuses.home_timeline()
    assert recent
<<<<<<< HEAD
    assert tweet_in_recent(random_tweet, recent)
=======
    texts = [tweet['text'] for tweet in recent]
    assert random_tweet in texts
>>>>>>> 5424ccee


def test_search():
    # In 1.1, search works on api.twitter.com not search.twitter.com
    # and requires authorisation
    results = twitter11.search.tweets(q='foo')
    assert results


def test_get_trends():
    # This is one method of inserting parameters, using named
    # underscore params.
    world_trends = twitter11.trends.available(_woeid=1)
    assert world_trends


def test_get_trends_2():
    # This is a nicer variation of the same call as above.
    world_trends = twitter11.trends._(1)
    assert world_trends


def test_get_trends_3():
    # Of course they broke it all again in 1.1...
    assert twitter11.trends.place(_id=1)


def test_TwitterHTTPError_raised_for_invalid_oauth():
    test_passed = False
    try:
        twitter11_na.statuses.mentions_timeline()
    except TwitterHTTPError:
        # this is the error we are looking for :)
        test_passed = True
    assert test_passed


def test_picklability():
    res = TwitterDictResponse({'a': 'b'})
    p = pickle.dumps(res)
    res2 = pickle.loads(p)
    assert res == res2
    assert res2['a'] == 'b'

    res = TwitterListResponse([1, 2, 3])
    p = pickle.dumps(res)
    res2 = pickle.loads(p)
    assert res == res2
    assert res2[2] == 3


def test_jsonifability():
    res = TwitterDictResponse({'a': 'b'})
    p = json.dumps(res)
    res2 = json.loads(p)
    assert res == res2
    assert res2['a'] == 'b'

    res = TwitterListResponse([1, 2, 3])
    p = json.dumps(res)
    res2 = json.loads(p)
    assert res == res2
    assert res2[2] == 3<|MERGE_RESOLUTION|>--- conflicted
+++ resolved
@@ -44,12 +44,8 @@
     assert recent
     assert isinstance(recent.rate_limit_remaining, int)
     assert isinstance(recent.rate_limit_reset, int)
-<<<<<<< HEAD
-    assert tweet_in_recent(random_tweet, recent)
-=======
     texts = [tweet['text'] for tweet in recent]
     assert random_tweet in texts
->>>>>>> 5424ccee
 
 
 def test_API_set_unicode_tweet():
@@ -58,12 +54,8 @@
     time.sleep(5)
     recent = twitter11.statuses.home_timeline()
     assert recent
-<<<<<<< HEAD
-    assert tweet_in_recent(random_tweet, recent)
-=======
     texts = [tweet['text'] for tweet in recent]
     assert random_tweet in texts
->>>>>>> 5424ccee
 
 
 def test_search():
