Developers:
Mike Verdone <mike.verdone@gmail.com>
Hatem Nassrat <hnassrat@gmail.com>
Wes Devauld <wes@devauld.ca>

Contributors:
Horacio Duran <horacio.duran@gmail.com> (utf-8 patch for IRC bot)
<<<<<<< HEAD
Rainer Michael Schmid (bugfix: crash when redirecting output to a file in 1.1)
=======
Anders Sandvig (cmdline -l, -d, and -t flags)
>>>>>>> f70051f2
<|MERGE_RESOLUTION|>--- conflicted
+++ resolved
@@ -5,8 +5,5 @@
 
 Contributors:
 Horacio Duran <horacio.duran@gmail.com> (utf-8 patch for IRC bot)
-<<<<<<< HEAD
 Rainer Michael Schmid (bugfix: crash when redirecting output to a file in 1.1)
-=======
-Anders Sandvig (cmdline -l, -d, and -t flags)
->>>>>>> f70051f2
+Anders Sandvig (cmdline -l, -d, and -t flags)