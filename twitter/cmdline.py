"""
USAGE:

 twitter [action] [options]

ACTIONS:
 follow         add the specified user to your follow list
 friends        get latest tweets from your friends (default action)
 help           print this help text that you are currently reading
 leave          remove the specified user from your following list
 public         get latest public tweets
 replies        get latest replies
 set            set your twitter status
 shell          login the twitter shell

OPTIONS:

 -e --email <email>         your email to login to twitter
 -p --password <password>   your twitter password
 -r --refresh               run this command forever, polling every once
                            in a while (default: every 5 minutes)
 -R --refresh-rate <rate>   set the refresh rate (in seconds)
 -f --format <format>       specify the output format for status updates
 -c --config <filename>     read username and password from given config
                            file (default ~/.twitter)
 -l --length <count>        specify number of status updates shown
                            (default: 20, max: 200)
 -t --timestamp             show time before status lines
 -d --datestamp             shoe date before status lines

FORMATS for the --format option

 default         one line per status
 verbose         multiple lines per status, more verbose status info
 urls            nothing but URLs
 ansi            ansi colour (rainbow mode)

CONFIG FILES

 The config file should contain a [twitter] header, and all the desired options
 you wish to set, like so:

[twitter]
email: <username>
password: <password>
format: <desired_default_format_for_output>
prompt: <twitter_shell_prompt e.g. '[cyan]twitter[R]> '>
"""

import sys
import time
from getopt import gnu_getopt as getopt, GetoptError
from getpass import getpass
import re
import os.path
from ConfigParser import SafeConfigParser

from api import Twitter, TwitterError
import ansi

# Please don't change this, it was provided by the fine folks at Twitter.
# If you change it, it will not work.
AGENT_STR = "twittercommandlinetoolpy"

OPTIONS = {
    'email': None,
    'password': None,
    'action': 'friends',
    'refresh': False,
    'refresh_rate': 600,
    'format': 'default',
    'prompt': '[cyan]twitter[R]> ',
    'config_filename': os.environ.get('HOME', '') + os.sep + '.twitter',
    'length': 20,
    'timestamp': False,
    'datestamp': False,
    'extra_args': []
}

def parse_args(args, options):
    long_opts = ['email', 'password', 'help', 'format', 'refresh',
<<<<<<< HEAD
                 'refresh-rate', 'config', 'length', 'timestamp', 'datestamp']
    short_opts = "e:p:f:h?rR:c:l:td"
    opts, extra_args = getopt(args, short_opts, long_opts)        
=======
                 'refresh-rate', 'config']
    short_opts = "e:p:f:h?rR:c:"
    opts, extra_args = getopt(args, short_opts, long_opts)
>>>>>>> f2a7ce46

    for opt, arg in opts:
        if opt in ('-e', '--email'):
            options['email'] = arg
        elif opt in ('-p', '--password'):
            options['password'] = arg
        elif opt in ('-f', '--format'):
            options['format'] = arg
        elif opt in ('-r', '--refresh'):
            options['refresh'] = True
        elif opt in ('-R', '--refresh-rate'):
            options['refresh_rate'] = int(arg)
        elif opt in ('-l', '--length'):
            options["length"] = int(arg)
        elif opt in ('-t', '--timestamp'):
            options["timestamp"] = True
        elif opt in ('-d', '--datestamp'):
            options["datestamp"] = True
        elif opt in ('-?', '-h', '--help'):
            options['action'] = 'help'
        elif opt in ('-c', '--config'):
            options['config_filename'] = arg

    if extra_args and not ('action' in options and options['action'] == 'help'):
        options['action'] = extra_args[0]
    options['extra_args'] = extra_args[1:]
    
def get_time_string(status, options):
    timestamp = options["timestamp"]
    datestamp = options["datestamp"]
    t = time.strptime(status['created_at'], "%a %b %d %H:%M:%S +0000 %Y")
    if timestamp and datestamp:
        return time.strftime("%Y-%m-%d %H:%M:%S ", t)
    elif timestamp:
        return time.strftime("%H:%M:%S ", t)
    elif datestamp:
        return time.strftime("%Y-%m-%d ", t)
    return ""                             

class StatusFormatter(object):
    def __call__(self, status):
        return (u"%S%s %s" %(
            get_time_string(status, options),
            status['user']['screen_name'], status['text']))

class AnsiStatusFormatter(object):
    def __init__(self):
        self._colourMap = ansi.ColourMap()
<<<<<<< HEAD
        
    def __call__(self, status, options):
=======

    def __call__(self, status):
>>>>>>> f2a7ce46
        colour = self._colourMap.colourFor(status['user']['screen_name'])
        return (u"%s%s%s%s %s" %(
            get_time_string(status, options),
            ansi.cmdColour(colour), status['user']['screen_name'],
            ansi.cmdReset(), status['text']))

class VerboseStatusFormatter(object):
    def __call__(self, status, options):
        return (u"-- %s (%s) on %s\n%s\n" %(
            status['user']['screen_name'],
            status['user']['location'],
            status['created_at'],
            status['text']))

class URLStatusFormatter(object):
    urlmatch = re.compile(r'https?://\S+')
    def __call__(self, status, options):
        urls = self.urlmatch.findall(status['text'])
        return u'\n'.join(urls) if urls else ""

class AdminFormatter(object):
    def __call__(self, action, user):
        user_str = u"%s (%s)" %(user['screen_name'], user['name'])
        if action == "follow":
            return u"You are now following %s.\n" %(user_str)
        else:
            return u"You are no longer following %s.\n" %(user_str)

class VerboseAdminFormatter(object):
    def __call__(self, action, user):
        return(u"-- %s: %s (%s): %s" % (
            "Following" if action == "follow" else "Leaving",
            user['screen_name'],
            user['name'],
            user['url']))

status_formatters = {
    'default': StatusFormatter,
    'verbose': VerboseStatusFormatter,
    'urls': URLStatusFormatter,
    'ansi': AnsiStatusFormatter
}

admin_formatters = {
    'default': AdminFormatter,
    'verbose': VerboseAdminFormatter,
    'urls': AdminFormatter,
    'ansi': AdminFormatter
}

def get_status_formatter(options):
    sf = status_formatters.get(options['format'])
    if (not sf):
        raise TwitterError(
            "Unknown formatter '%s'" %(options['format']))
    return sf()

def get_admin_formatter(options):
    sf = admin_formatters.get(options['format'])
    if (not sf):
        raise TwitterError(
            "Unknown formatter '%s'" %(options['format']))
    return sf()

class Action(object):
    @staticmethod
    def ask(subject='perform this action', careful=False):
        '''
        Requests fromt he user using `raw_input` if `subject` should be
        performed. When `careful`, the default answer is NO, otherwise YES.
        Returns the user answer in the form `True` or `False`.
        '''
        sample = '(y/N)' if careful else '(Y/n)'
        prompt = 'You really want to %s %s? ' %(subject, sample)
        try:
            answer = raw_input(prompt).lower()
            if careful:
                if answer not in ('yes', 'y'):
                    return False
                else:
                    return True
            else:
                if answer in ('no', 'n'):
                    return False
                else:
                    return True
        except EOFError:
            print >>sys.stderr # Put Newline since Enter was never pressed
            # TODO:
                #   Figure out why on OS X the raw_input keeps raising
                #   EOFError and is never able to reset and get more input
                #   Hint: Look at how IPython implements their console
            default = False if careful else True
            return default
    def __call__(self, twitter, options):
        action = actions.get(options['action'], NoSuchAction)()
        try:
            doAction = lambda : action(twitter, options)
            if (options['refresh'] and isinstance(action, StatusAction)):
                while True:
                    doAction()
                    time.sleep(options['refresh_rate'])
            else:
                doAction()
        except KeyboardInterrupt:
            print >>sys.stderr, '\n[Keyboard Interrupt]'
            pass

class NoSuchActionError(Exception):
    pass

class NoSuchAction(Action):
    def __call__(self, twitter, options):
        raise NoSuchActionError("No such action: %s" %(options['action']))

def printNicely(string):        
    if sys.stdout.encoding:
        print string.encode(sys.stdout.encoding, 'replace')
    else:
        print string.encode('utf-8')
        
class StatusAction(Action):
    def __call__(self, twitter, options):
        statuses = self.getStatuses(twitter, options)
        sf = get_status_formatter(options)
        for status in statuses:
            statusStr = sf(status, options)
            if statusStr.strip():
                printNicely(statusStr)

class AdminAction(Action):
    def __call__(self, twitter, options):
        if not options['extra_args'][0]:
            raise TwitterError("You need to specify a user (screen name)")
        af = get_admin_formatter(options)
        try:
            user = self.getUser(twitter, options['extra_args'][0])
        except TwitterError, e:
            print "There was a problem following or leaving the specified user."
            print "  You may be trying to follow a user you are already following;"
            print "  Leaving a user you are not currently following;"
            print "  Or the user may not exist."
            print "  Sorry."
            print
            print e
        else:
            printNicely(af(options['action'], user))

class FriendsAction(StatusAction):
    def getStatuses(self, twitter, options):
        return reversed(twitter.statuses.friends_timeline(count=options["length"]))

class PublicAction(StatusAction):
    def getStatuses(self, twitter, options):
        return reversed(twitter.statuses.public_timeline(count=options["length"]))

class RepliesAction(StatusAction):
    def getStatuses(self, twitter, options):
        return reversed(twitter.statuses.replies(count=options["length"]))

class FollowAction(AdminAction):
    def getUser(self, twitter, user):
        return twitter.friendships.create(id=user)

class LeaveAction(AdminAction):
    def getUser(self, twitter, user):
        return twitter.friendships.destroy(id=user)

class SetStatusAction(Action):
    def __call__(self, twitter, options):
        statusTxt = (u" ".join(options['extra_args'])
                     if options['extra_args']
                     else unicode(raw_input("message: ")))
        status = (statusTxt.encode('utf8', 'replace'))
        twitter.statuses.update(status=status)

class TwitterShell(Action):
    @staticmethod
    def render_prompt(prompt):
        '''Parses the `prompt` string and returns the rendered version'''
        prompt = prompt.strip("'").replace("\\'","'")
        for colour in ansi.COLOURS_NAMED:
            if '[%s]' %(colour) in prompt:
                prompt = prompt.replace(
                            '[%s]' %(colour), ansi.cmdColourNamed(colour))
        prompt = prompt.replace('[R]', ansi.cmdReset())
        return prompt
    def __call__(self, twitter, options):
        prompt = self.render_prompt(options.get('prompt', 'twitter> '))
        while True:
            try:
                args = raw_input(prompt).split()
                parse_args(args, options)
                if not options['action']:
                    continue
                elif options['action'] == 'exit':
                    raise SystemExit(0)
                elif options['action'] == 'shell':
                    print >>sys.stderr, 'Sorry Xzibit does not work here!'
                    continue
                elif options['action'] == 'help':
                    print >>sys.stderr, '''\ntwitter> `action`\n
        The Shell Accepts all the command line actions along with:

            exit    Leave the twitter shell (^D may also be used)

        Full CMD Line help is appended below for your convinience.'''
                Action()(twitter, options)
                options['action'] = ''
            except NoSuchActionError, e:
                print >>sys.stderr, e
            except KeyboardInterrupt:
                print >>sys.stderr, '\n[Keyboard Interrupt]'
            except EOFError:
                print >>sys.stderr
                leaving = self.ask(subject='Leave')
                if not leaving:
                    print >>sys.stderr, 'Excellent!'
                else:
                    raise SystemExit(0)

class HelpAction(Action):
    def __call__(self, twitter, options):
        print __doc__

actions = {
    'follow'    : FollowAction,
    'friends'   : FriendsAction,
    'help'      : HelpAction,
    'leave'     : LeaveAction,
    'public'    : PublicAction,
    'replies'   : RepliesAction,
    'set'       : SetStatusAction,
    'shell'     : TwitterShell,
}

def loadConfig(filename):
    options = dict(OPTIONS)
    if os.path.exists(filename):
        cp = SafeConfigParser()
        cp.read([filename])
        for option in ('email', 'password', 'format', 'prompt'):
            if cp.has_option('twitter', option):
                options[option] = cp.get('twitter', option)
    return options

def main(args=sys.argv[1:]):
    arg_options = {}
    try:
        parse_args(args, arg_options)
    except GetoptError, e:
        print >> sys.stderr, "I can't do that, %s." %(e)
        print >> sys.stderr
        raise SystemExit(1)

    config_options = loadConfig(
        arg_options.get('config_filename') or OPTIONS.get('config_filename'))

    # Apply the various options in order, the most important applied last.
    # Defaults first, then what's read from config file, then command-line
    # arguments.
    options = dict(OPTIONS)
    for d in config_options, arg_options:
        for k,v in d.items():
            if v: options[k] = v

    if options['refresh'] and options['action'] not in (
        'friends', 'public', 'replies'):
        print >> sys.stderr, "You can only refresh the friends, public, or replies actions."
        print >> sys.stderr, "Use 'twitter -h' for help."
        raise SystemExit(1)

    if options['email'] and not options['password']:
        options['password'] = getpass("Twitter password: ")

    twitter = Twitter(options['email'], options['password'], agent=AGENT_STR)
    try:
        Action()(twitter, options)
    except NoSuchActionError, e:
        print >>sys.stderr, e
        raise SystemExit(1)
    except TwitterError, e:
        print >> sys.stderr, e.args[0]
        print >> sys.stderr, "Use 'twitter -h' for help."
<<<<<<< HEAD
        sys.exit(1)
    except KeyboardInterrupt:
        pass
=======
        raise SystemExit(1)
>>>>>>> f2a7ce46
<|MERGE_RESOLUTION|>--- conflicted
+++ resolved
@@ -79,15 +79,9 @@
 
 def parse_args(args, options):
     long_opts = ['email', 'password', 'help', 'format', 'refresh',
-<<<<<<< HEAD
                  'refresh-rate', 'config', 'length', 'timestamp', 'datestamp']
     short_opts = "e:p:f:h?rR:c:l:td"
     opts, extra_args = getopt(args, short_opts, long_opts)        
-=======
-                 'refresh-rate', 'config']
-    short_opts = "e:p:f:h?rR:c:"
-    opts, extra_args = getopt(args, short_opts, long_opts)
->>>>>>> f2a7ce46
 
     for opt, arg in opts:
         if opt in ('-e', '--email'):
@@ -136,13 +130,8 @@
 class AnsiStatusFormatter(object):
     def __init__(self):
         self._colourMap = ansi.ColourMap()
-<<<<<<< HEAD
         
     def __call__(self, status, options):
-=======
-
-    def __call__(self, status):
->>>>>>> f2a7ce46
         colour = self._colourMap.colourFor(status['user']['screen_name'])
         return (u"%s%s%s%s %s" %(
             get_time_string(status, options),
@@ -427,10 +416,4 @@
     except TwitterError, e:
         print >> sys.stderr, e.args[0]
         print >> sys.stderr, "Use 'twitter -h' for help."
-<<<<<<< HEAD
-        sys.exit(1)
-    except KeyboardInterrupt:
-        pass
-=======
-        raise SystemExit(1)
->>>>>>> f2a7ce46
+        raise SystemExit(1)