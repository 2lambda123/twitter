--- conflicted
+++ resolved
@@ -420,15 +420,6 @@
 
 class SearchAction(Action):
     def __call__(self, twitter, options):
-<<<<<<< HEAD
-=======
-        # We need to be pointing at search.twitter.com to work, and it is less
-        # tangly to do it here than in the main()
-        twitter.domain = "search.twitter.com"
-        twitter.uriparts = ()
-        # We need to bypass the TwitterCall parameter encoding, so we
-        # don't encode the plus sign, so we have to encode it ourselves
->>>>>>> a7717abd
         query_string = "+".join(
             [quote(term)
              for term in options['extra_args']])
@@ -466,11 +457,7 @@
         screen_name = options['extra_args'][0]
 
         if not options['extra_args'][1:]:
-<<<<<<< HEAD
-            lists = twitter.get("lists", screen_name=screen_name)['lists']
-=======
-            lists = twitter.lists.list(screen_name=screen_name)
->>>>>>> a7717abd
+            lists = twitter.get("lists/list", screen_name=screen_name)
             if not lists:
                 printNicely("This user has no lists.")
             for list in lists:
@@ -493,26 +480,13 @@
 
 class FriendsAction(StatusAction):
     def getStatuses(self, twitter, options):
-<<<<<<< HEAD
         return reversed(twitter.get("statuses/home_timeline",
-                                    count=options["length"]))
-
-class PublicAction(StatusAction):
-    def getStatuses(self, twitter, options):
-        return reversed(twitter.get("statuses/public_timeline",
                                     count=options["length"]))
 
 class RepliesAction(StatusAction):
     def getStatuses(self, twitter, options):
         return reversed(twitter.get("statuses/mentions_timeline",
                                     count=options["length"]))
-=======
-        return reversed(twitter.statuses.home_timeline(count=options["length"]))
-
-class RepliesAction(StatusAction):
-    def getStatuses(self, twitter, options):
-        return reversed(twitter.statuses.mentions_timeline(count=options["length"]))
->>>>>>> a7717abd
 
 class FollowAction(AdminAction):
     def getUser(self, twitter, user):
@@ -623,7 +597,6 @@
 
 class RateLimitStatus(Action):
     def __call__(self, twitter, options):
-<<<<<<< HEAD
         rate = twitter.get("application/rate_limit_status")
         for res in rate['resources'].values():
             for k, r in res.items():
@@ -631,12 +604,6 @@
                 print("  Remaining API requests: %s / %s (hourly limit)" % (r['remaining'], r['limit']))
                 print("  Next reset in %ss (%s)" % (int(r['reset']-time.time()),
                                                     time.asctime(time.localtime(r['reset']))))
-=======
-        rate = twitter.account.rate_limit_status()
-        print("Remaining API requests: %s / %s (hourly limit)" % (rate['remaining_hits'], rate['hourly_limit']))
-        print("Next reset in %ss (%s)" % (int(rate['reset_time_in_seconds'] - time.time()),
-                                          time.asctime(time.localtime(rate['reset_time_in_seconds']))))
->>>>>>> a7717abd
 
 actions = {
     'authorize' : DoNothingAction,
@@ -712,13 +679,7 @@
         api_version='1.1',
         auth=OAuth(
             oauth_token, oauth_token_secret, CONSUMER_KEY, CONSUMER_SECRET),
-<<<<<<< HEAD
         secure=options['secure'])
-=======
-        secure=options['secure'],
-        api_version='1.1',
-        domain='api.twitter.com')
->>>>>>> a7717abd
 
     try:
         Action()(twitter, options)
