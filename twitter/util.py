--- conflicted
+++ resolved
@@ -11,13 +11,8 @@
 
 def htmlentitydecode(s):
     return re.sub(
-<<<<<<< HEAD
-        '&(%s);' % '|'.join(name2codepoint), 
+        '&(%s);' % '|'.join(name2codepoint),
         lambda m: chr(name2codepoint[m.group(1)]), s)
-=======
-        '&(%s);' % '|'.join(name2codepoint),
-        lambda m: unichr(name2codepoint[m.group(1)]), s)
->>>>>>> 7227ce91
 
 def smrt_input(globals_, locals_, ps1=">>> ", ps2="... "):
     inputs = []
@@ -26,11 +21,11 @@
             prompt = ps2
         else:
             prompt = ps1
-        inputs.append(raw_input(prompt))
+        inputs.append(input(prompt))
         try:
             ret = eval('\n'.join(inputs), globals_, locals_)
             if ret:
-                print ret
+                print(ret)
             return
         except SyntaxError:
             pass
