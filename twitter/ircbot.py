"""
twitterbot

  A twitter IRC bot. Twitterbot connected to an IRC server and idles in
  a channel, polling a twitter account and broadcasting all updates to
  friends.

USAGE

  twitterbot [config_file]

CONFIG_FILE

  The config file is an ini-style file that must contain the following:

[irc]
server: <irc_server>
port: <irc_port>
nick: <irc_nickname>
channel: <irc_channels_to_join>
prefixes: <prefix_type>

[twitter]
oauth_token_file: <oauth_token_filename>


  If no config file is given "twitterbot.ini" will be used by default.

  The channel argument can accept multiple channels separated by commas.

  The default token file is ~/.twitterbot_oauth.

  The default prefix type is 'cats'. You can also use 'none'.

"""

BOT_VERSION = "TwitterBot 1.4 (http://mike.verdone.ca/twitter)"

CONSUMER_KEY = "XryIxN3J2ACaJs50EizfLQ"
CONSUMER_SECRET = "j7IuDCNjftVY8DBauRdqXs4jDl5Fgk1IJRag8iE"

IRC_BOLD = chr(0x02)
IRC_ITALIC = chr(0x16)
IRC_UNDERLINE = chr(0x1f)
IRC_REGULAR = chr(0x0f)

import sys
import time
<<<<<<< HEAD
from dateutil.parser import parse
from configparser import SafeConfigParser
=======
from datetime import datetime, timedelta
from email.utils import parsedate
from ConfigParser import SafeConfigParser
>>>>>>> f4d2155a
from heapq import heappop, heappush
import traceback
import os
import os.path

from .api import Twitter, TwitterError
from .oauth import OAuth, read_token_file
from .oauth_dance import oauth_dance
from .util import htmlentitydecode

PREFIXES = dict(
    cats=dict(
        new_tweet="=^_^= ",
        error="=O_o= ",
        inform="=o_o= "
        ),
    none=dict(
        new_tweet=""
        ),
    )
ACTIVE_PREFIXES=dict()

def get_prefix(prefix_typ=None):
    return ACTIVE_PREFIXES.get(prefix_typ, ACTIVE_PREFIXES.get('new_tweet', ''))


try:
    import irclib
except:
    raise ImportError(
        "This module requires python irclib available from "
        + "http://python-irclib.sourceforge.net/")

OAUTH_FILE = os.environ.get('HOME', '') + os.sep + '.twitterbot_oauth'

def debug(msg):
    # uncomment this for debug text stuff
    # print >> sys.stderr, msg
    pass

class SchedTask(object):
    def __init__(self, task, delta):
        self.task = task
        self.delta = delta
        self.next = time.time()

    def __repr__(self):
        return "<SchedTask %s next:%i delta:%i>" %(
            self.task.__name__, self.__next__, self.delta)

    def __cmp__(self, other):
        return cmp(self.__next__, other.__next__)

    def __call__(self):
        return self.task()

class Scheduler(object):
    def __init__(self, tasks):
        self.task_heap = []
        for task in tasks:
            heappush(self.task_heap, task)

    def next_task(self):
        now = time.time()
        task = heappop(self.task_heap)
        wait = task.__next__ - now
        task.next = now + task.delta
        heappush(self.task_heap, task)
        if (wait > 0):
            time.sleep(wait)
        task()
        #debug("tasks: " + str(self.task_heap))

    def run_forever(self):
        while True:
            self.next_task()


class TwitterBot(object):
    def __init__(self, configFilename):
        self.configFilename = configFilename
        self.config = load_config(self.configFilename)

        global ACTIVE_PREFIXES
        ACTIVE_PREFIXES = PREFIXES[self.config.get('irc', 'prefixes')]

        oauth_file = self.config.get('twitter', 'oauth_token_file')
        if not os.path.exists(oauth_file):
            oauth_dance("IRC Bot", CONSUMER_KEY, CONSUMER_SECRET, oauth_file)
        oauth_token, oauth_secret = read_token_file(oauth_file)

        self.twitter = Twitter(
            auth=OAuth(
                oauth_token, oauth_secret, CONSUMER_KEY, CONSUMER_SECRET),
            api_version='1',
            domain='api.twitter.com')

        self.irc = irclib.IRC()
        self.irc.add_global_handler('privmsg', self.handle_privmsg)
        self.irc.add_global_handler('ctcp', self.handle_ctcp)
        self.ircServer = self.irc.server()

        self.sched = Scheduler(
            (SchedTask(self.process_events, 1),
             SchedTask(self.check_statuses, 120)))
        self.lastUpdate = (datetime.now() - timedelta(minutes=10)).utctimetuple()

    def check_statuses(self):
        debug("In check_statuses")
        try:
<<<<<<< HEAD
            updates = self.twitter.statuses.friends_timeline()
        except Exception as e:
            print("Exception while querying twitter:", file=sys.stderr)
=======
            updates = reversed(self.twitter.statuses.friends_timeline())
        except Exception, e:
            print >> sys.stderr, "Exception while querying twitter:"
>>>>>>> f4d2155a
            traceback.print_exc(file=sys.stderr)
            return

        nextLastUpdate = self.lastUpdate
        debug("self.lastUpdate is %s" % self.lastUpdate)
        for update in updates:
            crt = parsedate(update['created_at'])
            if (crt > nextLastUpdate):
                text = (htmlentitydecode(
                    update['text'].replace('\n', ' '))
                    .encode('utf-8', 'replace'))

                # Skip updates beginning with @
                # TODO This would be better if we only ignored messages
                #   to people who are not on our following list.
                if not text.startswith("@"):
                    self.privmsg_channels(
<<<<<<< HEAD
                        "=^_^=  %s%s%s %s" %(
=======
                        u"%s %s%s%s %s" %(
                            get_prefix(),
>>>>>>> f4d2155a
                            IRC_BOLD, update['user']['screen_name'],
                            IRC_BOLD, text.decode('utf-8')))

                debug("tweet has crt %s, updating nextLastUpdate (was %s)" %(
                        crt, nextLastUpdate,
                        ))
                nextLastUpdate = crt

        debug("setting self.lastUpdate to %s" % nextLastUpdate)
        self.lastUpdate = nextLastUpdate

    def process_events(self):
        self.irc.process_once()

    def handle_privmsg(self, conn, evt):
        debug('got privmsg')
        args = evt.arguments()[0].split(' ')
        try:
            if (not args):
                return
            if (args[0] == 'follow' and args[1:]):
                self.follow(conn, evt, args[1])
            elif (args[0] == 'unfollow' and args[1:]):
                self.unfollow(conn, evt, args[1])
            else:
                conn.privmsg(
                    evt.source().split('!')[0],
                    "%sHi! I'm Twitterbot! you can (follow "
                    + "<twitter_name>) to make me follow a user or "
                    + "(unfollow <twitter_name>) to make me stop." %
                    get_prefix())
        except Exception:
            traceback.print_exc(file=sys.stderr)

    def handle_ctcp(self, conn, evt):
        args = evt.arguments()
        source = evt.source().split('!')[0]
        if (args):
            if args[0] == 'VERSION':
                conn.ctcp_reply(source, "VERSION " + BOT_VERSION)
            elif args[0] == 'PING':
                conn.ctcp_reply(source, "PING")
            elif args[0] == 'CLIENTINFO':
                conn.ctcp_reply(source, "CLIENTINFO PING VERSION CLIENTINFO")

    def privmsg_channel(self, msg):
        return self.ircServer.privmsg(
            self.config.get('irc', 'channel'), msg.encode('utf-8'))

    def privmsg_channels(self, msg):
        return_response=True
        channels=self.config.get('irc','channel').split(',')
        return self.ircServer.privmsg_many(channels, msg.encode('utf-8'))

    def follow(self, conn, evt, name):
        userNick = evt.source().split('!')[0]
        friends = [x['name'] for x in self.twitter.statuses.friends()]
        debug("Current friends: %s" %(friends))
        if (name in friends):
            conn.privmsg(
                userNick,
                "%sI'm already following %s." %(get_prefix('error'), name))
        else:
            try:
                self.twitter.friendships.create(id=name)
            except TwitterError:
                conn.privmsg(
                    userNick,
                    "%sI can't follow that user. Are you sure the name is correct?" %(
                        get_prefix('error')
                        ))
                return
            conn.privmsg(
                userNick,
                "%sOkay! I'm now following %s." %(get_prefix('followed'), name))
            self.privmsg_channels(
                "%s%s has asked me to start following %s" %(
                    get_prefix('inform'), userNick, name))

    def unfollow(self, conn, evt, name):
        userNick = evt.source().split('!')[0]
        friends = [x['name'] for x in self.twitter.statuses.friends()]
        debug("Current friends: %s" %(friends))
        if (name not in friends):
            conn.privmsg(
                userNick,
                "%sI'm not following %s." %(get_prefix('error'), name))
        else:
            self.twitter.friendships.destroy(id=name)
            conn.privmsg(
                userNick,
                "%sOkay! I've stopped following %s." %(
                    get_prefix('stop_follow'), name))
            self.privmsg_channels(
                "%s%s has asked me to stop following %s" %(
                    get_prefix('inform'), userNick, name))

    def run(self):
        self.ircServer.connect(
            self.config.get('irc', 'server'),
            self.config.getint('irc', 'port'),
            self.config.get('irc', 'nick'))
        channels=self.config.get('irc', 'channel').split(',')
        for channel in channels:
            self.ircServer.join(channel)

        while True:
            try:
                self.sched.run_forever()
            except KeyboardInterrupt:
                break
            except TwitterError:
                # twitter.com is probably down because it
                # sucks. ignore the fault and keep going
                pass

def load_config(filename):
    # Note: Python ConfigParser module has the worst interface in the
    # world. Mega gross.
    cp = SafeConfigParser()
    cp.add_section('irc')
    cp.set('irc', 'port', '6667')
    cp.set('irc', 'nick', 'twitterbot')
    cp.set('irc', 'prefixes', 'cats')
    cp.add_section('twitter')
    cp.set('twitter', 'oauth_token_file', OAUTH_FILE)

    cp.read((filename,))

    # attempt to read these properties-- they are required
    cp.get('twitter', 'oauth_token_file'),
    cp.get('irc', 'server')
    cp.getint('irc', 'port')
    cp.get('irc', 'nick')
    cp.get('irc', 'channel')

    return cp

# So there was a joke here about the twitter business model
# but I got rid of it. Not because I want this codebase to
# be "professional" in any way, but because someone forked
# this and deleted the comment because they couldn't take
# a joke. Hi guy!
#
# Fact: The number one use of Google Code is to look for that
# comment in the Linux kernel that goes "FUCK me gently with
# a chainsaw." Pretty sure Linus himself wrote it.

def main():
    configFilename = "twitterbot.ini"
    if (sys.argv[1:]):
        configFilename = sys.argv[1]

    try:
        if not os.path.exists(configFilename):
            raise Exception()
        load_config(configFilename)
    except Exception as e:
        print("Error while loading ini file %s" %(
            configFilename), file=sys.stderr)
        print(e, file=sys.stderr)
        print(__doc__, file=sys.stderr)
        sys.exit(1)

    bot = TwitterBot(configFilename)
    return bot.run()<|MERGE_RESOLUTION|>--- conflicted
+++ resolved
@@ -46,14 +46,9 @@
 
 import sys
 import time
-<<<<<<< HEAD
-from dateutil.parser import parse
-from configparser import SafeConfigParser
-=======
 from datetime import datetime, timedelta
 from email.utils import parsedate
 from ConfigParser import SafeConfigParser
->>>>>>> f4d2155a
 from heapq import heappop, heappush
 import traceback
 import os
@@ -164,15 +159,9 @@
     def check_statuses(self):
         debug("In check_statuses")
         try:
-<<<<<<< HEAD
-            updates = self.twitter.statuses.friends_timeline()
+            updates = reversed(self.twitter.statuses.friends_timeline())
         except Exception as e:
             print("Exception while querying twitter:", file=sys.stderr)
-=======
-            updates = reversed(self.twitter.statuses.friends_timeline())
-        except Exception, e:
-            print >> sys.stderr, "Exception while querying twitter:"
->>>>>>> f4d2155a
             traceback.print_exc(file=sys.stderr)
             return
 
@@ -190,12 +179,8 @@
                 #   to people who are not on our following list.
                 if not text.startswith("@"):
                     self.privmsg_channels(
-<<<<<<< HEAD
-                        "=^_^=  %s%s%s %s" %(
-=======
-                        u"%s %s%s%s %s" %(
+                        "%s %s%s%s %s" %(
                             get_prefix(),
->>>>>>> f4d2155a
                             IRC_BOLD, update['user']['screen_name'],
                             IRC_BOLD, text.decode('utf-8')))
 
