"""
Attempting to patch to accommodate API like the list interface.
Note: Make sure not to use keyword substitutions that have the same name
as an argument that will get encoded.
"""

import urllib2

from exceptions import Exception

from twitter.twitter_globals import POST_ACTIONS
from twitter.auth import UserPassAuth, NoAuth

def _py26OrGreater():
    import sys
    return sys.hexversion > 0x20600f0

if _py26OrGreater():
    import json
else:
    import simplejson as json

class TwitterError(Exception):
    """
    Base Exception thrown by the Twitter object when there is a
    general error interacting with the API.
    """
    pass

class TwitterHTTPError(TwitterError):
    """
    Exception thrown by the Twitter object when there is an
    HTTP error interacting with twitter.com.
    """
    def __init__(self, e, uri, format, encoded_args):
      self.e = e
      self.uri = uri
      self.format = format
      self.encoded_args = encoded_args

    def __str__(self):
        return (
            "Twitter sent status %i for URL: %s.%s using parameters: "
            "(%s)\ndetails: %s" %(
                self.e.code, self.uri, self.format, self.encoded_args, 
                self.e.fp.read()))

class TwitterCall(object):
    def __init__(
<<<<<<< HEAD
        self, username, password, format, domain, uri="", agent=None,  uriparts=()):
        self.username = username
        self.password = password
=======
        self, auth, format, domain, uri="", agent=None,
        encoded_args=None, secure=True):
        self.auth = auth
>>>>>>> 8a216048
        self.format = format
        self.domain = domain
        self.uri = uri
        self.agent = agent
<<<<<<< HEAD
        self.uriparts = uriparts
        
=======
        self.encoded_args = encoded_args
        self.secure = secure

>>>>>>> 8a216048
    def __getattr__(self, k):
        try:
            return object.__getattr__(self, k)
        except AttributeError:
            """Instead of incrementally building the uri string, now we
            just append to uriparts.  We'll build the uri later."""
            return TwitterCall(
<<<<<<< HEAD
                self.username, self.password, self.format, self.domain,
                self.uri, self.agent, self.uriparts + (k,))
    def __call__(self, **kwargs):
        #build the uri
        uri = self.uri
        for uripart in self.uriparts:
            #if this part matches a keyword argument, use the supplied value
            #otherwise, just use the part
            uri = uri + "/" + kwargs.pop(uripart,uripart)

=======
                self.auth, self.format, self.domain,
                self.uri + "/" + k, self.agent, self.encoded_args, self.secure)

    def __call__(self, **kwargs):
        uri = self.uri.strip("/")
>>>>>>> 8a216048
        method = "GET"
        for action in POST_ACTIONS:
            if uri.endswith(action):
                method = "POST"
                if (self.agent):
                    kwargs["source"] = self.agent
                break

<<<<<<< HEAD
        """This handles a special case. It isn't really needed anymore because now
        we can insert an id value (or any other value) at the end of the
        uri (or anywhere else).
        However we can leave it for backward compatibility."""
        id = kwargs.pop('id', None)
        if id:
            uri += "/%s" %(id)
=======
        secure_str = ''
        if self.secure:
            secure_str = 's'
        dot = ""
        if self.format != '':
            dot = "."
        uriBase = "http%s://%s/%s%s%s" %(
                    secure_str, self.domain, uri, dot, self.format)

        if (not self.encoded_args):
            if kwargs.has_key('id'):
                uri += "/%s" %(kwargs['id'])

            self.encoded_args = self.auth.encode_params(uriBase, method, kwargs)
>>>>>>> 8a216048

        argStr = ""
        argData = None
        if (method == "GET"):
            if self.encoded_args:
                argStr = "?%s" %(self.encoded_args)
        else:
            argData = self.encoded_args

        headers = {}
        if (self.agent):
            headers["X-Twitter-Client"] = self.agent
        if self.auth is not None:
            headers.update(self.auth.generate_headers())

        req = urllib2.Request(uriBase+argStr, argData, headers)
        
        try:
            handle = urllib2.urlopen(req)
            if "json" == self.format:
                return json.loads(handle.read())
            else:
                return handle.read()
        except urllib2.HTTPError, e:
            if (e.code == 304):
                return []
            else:
                raise TwitterHTTPError(e, uri, self.format, self.encoded_args)

class Twitter(TwitterCall):
    """
    The minimalist yet fully featured Twitter API class.

    Get RESTful data by accessing members of this class. The result
    is decoded python objects (lists and dicts).

    The Twitter API is documented here:

      http://apiwiki.twitter.com/
      http://groups.google.com/group/twitter-development-talk/web/api-documentation

    Examples::

      twitter = Twitter(
          auth=OAuth(token, token_key, con_secret, con_secret_key)))

      # Get the public timeline
      twitter.statuses.public_timeline()

      # Get a particular friend's timeline
      twitter.statuses.friends_timeline(id="billybob")

      # Also supported (but totally weird)
      twitter.statuses.friends_timeline.billybob()

      # Send a direct message
      twitter.direct_messages.new(
          user="billybob",
          text="I think yer swell!")

<<<<<<< HEAD
      # Get the members of a particular list of a particular friend
      twitter.user.listname.members(user="billybob", listname="billysbuds")
=======
>>>>>>> 8a216048

    Searching Twitter::

      twitter_search = Twitter(domain="search.twitter.com")

      # Find the latest search trends
      twitter_search.trends()

      # Search for the latest News on #gaza
      twitter_search.search(q="#gaza")


    Using the data returned
    -----------------------

    Twitter API calls return decoded JSON. This is converted into
    a bunch of Python lists, dicts, ints, and strings. For example::

      x = twitter.statuses.public_timeline()

      # The first 'tweet' in the timeline
      x[0]

      # The screen name of the user who wrote the first 'tweet'
      x[0]['user']['screen_name']


    Getting raw XML data
    --------------------

    If you prefer to get your Twitter data in XML format, pass
    format="xml" to the Twitter object when you instantiate it::

      twitter = Twitter(format="xml")

      The output will not be parsed in any way. It will be a raw string
      of XML.

    """
    def __init__(
        self, email=None, password=None, format="json",
        domain="twitter.com", agent=None, secure=True, auth=None,
        api_version=''):
        """
        Create a new twitter API connector.

        Pass an `auth` parameter to use the credentials of a specific
        user. Generally you'll want to pass an `OAuth`
        instance::

            twitter = Twitter(auth=OAuth(
                    token, token_secret, consumer_key, consumer_secret))


        Alternately you can pass `email` and `password` parameters but
        this authentication mode will be deactive by Twitter very soon
        and is not recommended::

            twitter = Twitter(email="blah@blah.com", password="foobar")


        `domain` lets you change the domain you are connecting. By
        default it's twitter.com but `search.twitter.com` may be
        useful too.

        If `secure` is False you will connect with HTTP instead of
        HTTPS.

        The value of `agent` is sent in the `X-Twitter-Client`
        header. This is deprecated. Instead Twitter determines the
        application using the OAuth Client Key and Client Key Secret
        parameters.

        `api_version` is used to set the base uri. By default it's
        nothing, but if you set it to '1' your URI will start with
        '1/'.
        """
<<<<<<< HEAD
        if (format not in ("json", "xml")):
            raise TwitterError("Unknown data format '%s'" %(format))
        TwitterCall.__init__(self, email, password, format, domain, "", agent,  ())
=======
        
        if email is not None or password is not None:
            if auth:
                raise ValueError(
                    "Can't specify 'email'/'password' and 'auth' params"
                    " simultaneously.")
            auth = UserPassAuth(email, password)

        if not auth:
            auth = NoAuth()

        if (format not in ("json", "xml", "")):
            raise ValueError("Unknown data format '%s'" %(format))

        uri = ""
        if api_version:
            uri = str(api_version)

        TwitterCall.__init__(
            self, auth, format, domain, uri, agent, 
            secure=secure)
>>>>>>> 8a216048

__all__ = ["Twitter", "TwitterError", "TwitterHTTPError"]<|MERGE_RESOLUTION|>--- conflicted
+++ resolved
@@ -47,27 +47,16 @@
 
 class TwitterCall(object):
     def __init__(
-<<<<<<< HEAD
-        self, username, password, format, domain, uri="", agent=None,  uriparts=()):
-        self.username = username
-        self.password = password
-=======
         self, auth, format, domain, uri="", agent=None,
-        encoded_args=None, secure=True):
+        uriparts=None, secure=True):
         self.auth = auth
->>>>>>> 8a216048
         self.format = format
         self.domain = domain
         self.uri = uri
         self.agent = agent
-<<<<<<< HEAD
         self.uriparts = uriparts
-        
-=======
-        self.encoded_args = encoded_args
         self.secure = secure
 
->>>>>>> 8a216048
     def __getattr__(self, k):
         try:
             return object.__getattr__(self, k)
@@ -75,9 +64,9 @@
             """Instead of incrementally building the uri string, now we
             just append to uriparts.  We'll build the uri later."""
             return TwitterCall(
-<<<<<<< HEAD
-                self.username, self.password, self.format, self.domain,
+                self.auth, self.format, self.domain,
                 self.uri, self.agent, self.uriparts + (k,))
+
     def __call__(self, **kwargs):
         #build the uri
         uri = self.uri
@@ -85,14 +74,6 @@
             #if this part matches a keyword argument, use the supplied value
             #otherwise, just use the part
             uri = uri + "/" + kwargs.pop(uripart,uripart)
-
-=======
-                self.auth, self.format, self.domain,
-                self.uri + "/" + k, self.agent, self.encoded_args, self.secure)
-
-    def __call__(self, **kwargs):
-        uri = self.uri.strip("/")
->>>>>>> 8a216048
         method = "GET"
         for action in POST_ACTIONS:
             if uri.endswith(action):
@@ -101,7 +82,6 @@
                     kwargs["source"] = self.agent
                 break
 
-<<<<<<< HEAD
         """This handles a special case. It isn't really needed anymore because now
         we can insert an id value (or any other value) at the end of the
         uri (or anywhere else).
@@ -109,7 +89,7 @@
         id = kwargs.pop('id', None)
         if id:
             uri += "/%s" %(id)
-=======
+
         secure_str = ''
         if self.secure:
             secure_str = 's'
@@ -118,13 +98,6 @@
             dot = "."
         uriBase = "http%s://%s/%s%s%s" %(
                     secure_str, self.domain, uri, dot, self.format)
-
-        if (not self.encoded_args):
-            if kwargs.has_key('id'):
-                uri += "/%s" %(kwargs['id'])
-
-            self.encoded_args = self.auth.encode_params(uriBase, method, kwargs)
->>>>>>> 8a216048
 
         argStr = ""
         argData = None
@@ -185,11 +158,9 @@
           user="billybob",
           text="I think yer swell!")
 
-<<<<<<< HEAD
       # Get the members of a particular list of a particular friend
       twitter.user.listname.members(user="billybob", listname="billysbuds")
-=======
->>>>>>> 8a216048
+
 
     Searching Twitter::
 
@@ -267,12 +238,6 @@
         nothing, but if you set it to '1' your URI will start with
         '1/'.
         """
-<<<<<<< HEAD
-        if (format not in ("json", "xml")):
-            raise TwitterError("Unknown data format '%s'" %(format))
-        TwitterCall.__init__(self, email, password, format, domain, "", agent,  ())
-=======
-        
         if email is not None or password is not None:
             if auth:
                 raise ValueError(
@@ -292,7 +257,7 @@
 
         TwitterCall.__init__(
             self, auth, format, domain, uri, agent, 
-            secure=secure)
->>>>>>> 8a216048
+            (), secure=secure)
+
 
 __all__ = ["Twitter", "TwitterError", "TwitterHTTPError"]