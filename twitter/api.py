--- conflicted
+++ resolved
@@ -393,18 +393,13 @@
                 data = f.read()
             if len(data) == 0:
                 return wrap_response({}, handle.headers)
-<<<<<<< HEAD
             elif "json" == self.format or "/labs/" in uri:
-                res = json.loads(data.decode('utf8'))
-=======
-            elif "json" == self.format:
                 try:
                     res = json.loads(data.decode('utf8'))
                 except json.decoder.JSONDecodeError as e:
                     # it seems like the data received was incomplete
                     # and we should catch it to allow retries
                     raise TwitterError("Incomplete JSON data collected for %s (%s): %s)" % (uri, arg_data, e))
->>>>>>> e10f2784
                 return wrap_response(res, handle.headers)
             else:
                 return wrap_response(
