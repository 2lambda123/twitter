
from base64 import b64encode
from urllib import urlencode

import urllib2

from exceptions import Exception

from twitter.twitter_globals import POST_ACTIONS

def _py26OrGreater():
    import sys
    return sys.hexversion > 0x20600f0

if _py26OrGreater():
    import json
else:
    import simplejson as json

class TwitterError(Exception):
    """
    Exception thrown by the Twitter object when there is an
    error interacting with twitter.com.
    """
    pass

class TwitterCall(object):
    def __init__(
        self, username, password, format, domain, uri="", agent=None):
        self.username = username
        self.password = password
        self.format = format
        self.domain = domain
        self.uri = uri
        self.agent = agent
    def __getattr__(self, k):
        try:
            return object.__getattr__(self, k)
        except AttributeError:
            return TwitterCall(
                self.username, self.password, self.format, self.domain,
                self.uri + "/" + k, self.agent)
    def __call__(self, **kwargs):
        uri = self.uri
        method = "GET"
        for action in POST_ACTIONS:
            if self.uri.endswith(action):
                method = "POST"
                if (self.agent):
                    kwargs["source"] = self.agent
                break
<<<<<<< HEAD
        
        if kwargs.has_key('id'):
            uri += "/%s" %(kwargs['id'])
            
        encoded_kwargs = urlencode(kwargs.items())
=======

        id = kwargs.pop('id', None)
        if id:
            uri += "/%s" %(id)

>>>>>>> a55c0ac8
        argStr = ""
        argData = None
        encoded_kwargs = urlencode(kwargs.items())
        if (method == "GET"):
            if kwargs:
                argStr = "?%s" %(encoded_kwargs)
        else:
            argData = encoded_kwargs

        headers = {}
        if (self.agent):
            headers["X-Twitter-Client"] = self.agent
        if (self.username):
            headers["Authorization"] = "Basic " + b64encode("%s:%s" %(
                self.username, self.password))

        req = urllib2.Request(
                "http://%s/%s.%s%s" %(self.domain, uri, self.format, argStr),
                argData, headers
            )
        try:
            handle = urllib2.urlopen(req)
            if "json" == self.format:
                return json.loads(handle.read())
            else:
                return handle.read()
        except urllib2.HTTPError, e:
            if (e.code == 304):
                return []
            else:
                raise TwitterError(
                    "Twitter sent status %i for URL: %s.%s using parameters: (%s)\ndetails: %s" %(
                        e.code, uri, self.format, encoded_kwargs, e.fp.read()))

class Twitter(TwitterCall):
    """
    The minimalist yet fully featured Twitter API class.

    Get RESTful data by accessing members of this class. The result
    is decoded python objects (lists and dicts).

    The Twitter API is documented here:

      http://apiwiki.twitter.com/
      http://groups.google.com/group/twitter-development-talk/web/api-documentation

    Examples::

      twitter = Twitter("hello@foo.com", "password123")

      # Get the public timeline
      twitter.statuses.public_timeline()

      # Get a particular friend's timeline
      twitter.statuses.friends_timeline(id="billybob")

      # Also supported (but totally weird)
      twitter.statuses.friends_timeline.billybob()

      # Send a direct message
      twitter.direct_messages.new(
          user="billybob",
          text="I think yer swell!")

    Searching Twitter::

      twitter_search = Twitter(domain="search.twitter.com")

      # Find the latest search trends
      twitter_search.trends()

      # Search for the latest News on #gaza
      twitter_search.search(q="#gaza")

    Using the data returned::

      Twitter API calls return decoded JSON. This is converted into
      a bunch of Python lists, dicts, ints, and strings. For example,

      x = twitter.statuses.public_timeline()

      # The first 'tweet' in the timeline
      x[0]

      # The screen name of the user who wrote the first 'tweet'
      x[0]['user']['screen_name']

    Getting raw XML data::

      If you prefer to get your Twitter data in XML format, pass
      format="xml" to the Twitter object when you instantiate it:

      twitter = Twitter(format="xml")

      The output will not be parsed in any way. It will be a raw string
      of XML.
    """
    def __init__(
        self, email=None, password=None, format="json", domain="twitter.com",
        agent=None):
        """
        Create a new twitter API connector using the specified
        credentials (email and password). Format specifies the output
        format ("json" (default) or "xml").
        """
        if (format not in ("json", "xml")):
            raise TwitterError("Unknown data format '%s'" %(format))
        TwitterCall.__init__(self, email, password, format, domain, "", agent)

__all__ = ["Twitter", "TwitterError"]<|MERGE_RESOLUTION|>--- conflicted
+++ resolved
@@ -49,19 +49,11 @@
                 if (self.agent):
                     kwargs["source"] = self.agent
                 break
-<<<<<<< HEAD
         
         if kwargs.has_key('id'):
             uri += "/%s" %(kwargs['id'])
             
         encoded_kwargs = urlencode(kwargs.items())
-=======
-
-        id = kwargs.pop('id', None)
-        if id:
-            uri += "/%s" %(id)
-
->>>>>>> a55c0ac8
         argStr = ""
         argData = None
         encoded_kwargs = urlencode(kwargs.items())
