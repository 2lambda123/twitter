try:
    import urllib.request as urllib_request
    import urllib.error as urllib_error
except ImportError:
    import urllib2 as urllib_request
    import urllib2 as urllib_error

try:
    from cStringIO import StringIO
except ImportError:
    from StringIO import StringIO

from twitter.twitter_globals import POST_ACTIONS
from twitter.auth import NoAuth

import re
import gzip

try:
    import json
except ImportError:
    import simplejson as json

class _DEFAULT(object):
    pass

class TwitterError(Exception):
    """
    Base Exception thrown by the Twitter object when there is a
    general error interacting with the API.
    """
    pass

class TwitterHTTPError(TwitterError):
    """
    Exception thrown by the Twitter object when there is an
    HTTP error interacting with twitter.com.
    """
    def __init__(self, e, uri, format, uriparts):
        self.e = e
        self.uri = uri
        self.format = format
        self.uriparts = uriparts
        self.response_data = self.e.fp.read()

    def __str__(self):
        fmt = ("." + self.format) if self.format else ""
        return (
            "Twitter sent status %i for URL: %s%s using parameters: "
            "(%s)\ndetails: %s" %(
                self.e.code, self.uri, fmt, self.uriparts,
                self.response_data))

class TwitterResponse(object):
    """
    Response from a twitter request. Behaves like a list or a string
    (depending on requested format) but it has a few other interesting
    attributes.

    `headers` gives you access to the response headers as an
    httplib.HTTPHeaders instance. You can do
    `response.headers.getheader('h')` to retrieve a header.
    """
    def __init__(self, headers):
        self.headers = headers

    @property
    def rate_limit_remaining(self):
        """
        Remaining requests in the current rate-limit.
        """
        return int(self.headers.getheader('X-RateLimit-Remaining'))

    @property
    def rate_limit_reset(self):
        """
        Time in UTC epoch seconds when the rate limit will reset.
        """
        return int(self.headers.getheader('X-RateLimit-Reset'))


def wrap_response(response, headers):
    response_typ = type(response)
    if response_typ is bool:
        # HURF DURF MY NAME IS PYTHON AND I CAN'T SUBCLASS bool.
        response_typ = int

    class WrappedTwitterResponse(response_typ, TwitterResponse):
        __doc__ = TwitterResponse.__doc__

        def __init__(self, response, headers):
            response_typ.__init__(self, response)
            TwitterResponse.__init__(self, headers)
        def __new__(cls, response, headers):
            return response_typ.__new__(cls, response)


    return WrappedTwitterResponse(response, headers)



class TwitterCall(object):

    def __init__(
        self, auth, format, domain, callable_cls, uri="",
        uriparts=None, secure=True):
        self.auth = auth
        self.format = format
        self.domain = domain
        self.callable_cls = callable_cls
        self.uri = uri
        self.uriparts = uriparts
        self.secure = secure

    def __getattr__(self, k):
        try:
            return object.__getattr__(self, k)
        except AttributeError:
            def extend_call(arg):
                return self.callable_cls(
                    auth=self.auth, format=self.format, domain=self.domain,
                    callable_cls=self.callable_cls, uriparts=self.uriparts \
                        + (arg,),
                    secure=self.secure)
            if k == "_":
                return extend_call
            else:
                return extend_call(k)

    def __call__(self, **kwargs):
        # Build the uri.
        uriparts = []
        for uripart in self.uriparts:
            # If this part matches a keyword argument, use the
            # supplied value otherwise, just use the part.
            uriparts.append(str(kwargs.pop(uripart, uripart)))
        uri = '/'.join(uriparts)

        method = kwargs.pop('_method', None)
        if not method:
            method = "GET"
            for action in POST_ACTIONS:
                if re.search("%s(/\d+)?$" % action, uri):
                    method = "POST"
                    break

        # If an id kwarg is present and there is no id to fill in in
        # the list of uriparts, assume the id goes at the end.
        id = kwargs.pop('id', None)
        if id:
            uri += "/%s" %(id)

        secure_str = ''
        if self.secure:
            secure_str = 's'
        dot = ""
        if self.format:
            dot = "."
        uriBase = "http%s://%s/%s%s%s" %(
                    secure_str, self.domain, uri, dot, self.format)

        headers = {'Accept-Encoding': 'gzip'}
        if self.auth:
            headers.update(self.auth.generate_headers())
            arg_data = self.auth.encode_params(uriBase, method, kwargs)
            if method == 'GET':
                uriBase += '?' + arg_data
                body = None
            else:
                body = arg_data.encode('utf8')

        req = urllib_request.Request(uriBase, body, headers)
        return self._handle_response(req, uri, arg_data)

    def _handle_response(self, req, uri, arg_data):
        try:
            handle = urllib_request.urlopen(req)
<<<<<<< HEAD
            if handle.headers['Content-Type'] in ['image/jpeg', 'image/png']:
                return handle
=======
            if handle.info().get('Content-Encoding') == 'gzip':
                # Handle gzip decompression
                buf = StringIO(handle.read())
                f = gzip.GzipFile(fileobj=buf)
                data = f.read()
            else:
                data = handle.read()

>>>>>>> a403f1b3
            if "json" == self.format:
                res = json.loads(data.decode('utf8'))
                return wrap_response(res, handle.headers)
            else:
                return wrap_response(
                    data.decode('utf8'), handle.headers)
        except urllib_error.HTTPError as e:
            if (e.code == 304):
                return []
            else:
                raise TwitterHTTPError(e, uri, self.format, arg_data)

class Twitter(TwitterCall):
    """
    The minimalist yet fully featured Twitter API class.

    Get RESTful data by accessing members of this class. The result
    is decoded python objects (lists and dicts).

    The Twitter API is documented at:

      http://dev.twitter.com/doc


    Examples::

        t = Twitter(
            auth=OAuth(token, token_key, con_secret, con_secret_key)))

        # Get the public timeline
        t.statuses.public_timeline()

        # Get a particular friend's timeline
        t.statuses.friends_timeline(id="billybob")

        # Also supported (but totally weird)
        t.statuses.friends_timeline.billybob()

        # Update your status
        t.statuses.update(
            status="Using @sixohsix's sweet Python Twitter Tools.")

        # Send a direct message
        t.direct_messages.new(
            user="billybob",
            text="I think yer swell!")

        # Get the members of tamtar's list "Things That Are Rad"
        t._("tamtar")._("things-that-are-rad").members()

        # Note how the magic `_` method can be used to insert data
        # into the middle of a call. You can also use replacement:
        t.user.list.members(user="tamtar", list="things-that-are-rad")


    Searching Twitter::

        twitter_search = Twitter(domain="search.twitter.com")

        # Find the latest search trends
        twitter_search.trends()

        # Search for the latest News on #gaza
        twitter_search.search(q="#gaza")


    Using the data returned
    -----------------------

    Twitter API calls return decoded JSON. This is converted into
    a bunch of Python lists, dicts, ints, and strings. For example::

        x = twitter.statuses.public_timeline()

        # The first 'tweet' in the timeline
        x[0]

        # The screen name of the user who wrote the first 'tweet'
        x[0]['user']['screen_name']


    Getting raw XML data
    --------------------

    If you prefer to get your Twitter data in XML format, pass
    format="xml" to the Twitter object when you instantiate it::

        twitter = Twitter(format="xml")

    The output will not be parsed in any way. It will be a raw string
    of XML.

    """
    def __init__(
        self, format="json",
        domain="api.twitter.com", secure=True, auth=None,
        api_version=_DEFAULT):
        """
        Create a new twitter API connector.

        Pass an `auth` parameter to use the credentials of a specific
        user. Generally you'll want to pass an `OAuth`
        instance::

            twitter = Twitter(auth=OAuth(
                    token, token_secret, consumer_key, consumer_secret))


        `domain` lets you change the domain you are connecting. By
        default it's `api.twitter.com` but `search.twitter.com` may be
        useful too.

        If `secure` is False you will connect with HTTP instead of
        HTTPS.

        `api_version` is used to set the base uri. By default it's
        '1'. If you are using "search.twitter.com" set this to None.
        """
        if not auth:
            auth = NoAuth()

        if (format not in ("json", "xml", "")):
            raise ValueError("Unknown data format '%s'" %(format))

        if api_version is _DEFAULT:
            if domain == 'api.twitter.com':
                api_version = '1'
            else:
                api_version = None

        uriparts = ()
        if api_version:
            uriparts += (str(api_version),)

        TwitterCall.__init__(
            self, auth=auth, format=format, domain=domain,
            callable_cls=TwitterCall,
            secure=secure, uriparts=uriparts)


__all__ = ["Twitter", "TwitterError", "TwitterHTTPError", "TwitterResponse"]<|MERGE_RESOLUTION|>--- conflicted
+++ resolved
@@ -175,11 +175,9 @@
     def _handle_response(self, req, uri, arg_data):
         try:
             handle = urllib_request.urlopen(req)
-<<<<<<< HEAD
             if handle.headers['Content-Type'] in ['image/jpeg', 'image/png']:
                 return handle
-=======
-            if handle.info().get('Content-Encoding') == 'gzip':
+            elif handle.info().get('Content-Encoding') == 'gzip':
                 # Handle gzip decompression
                 buf = StringIO(handle.read())
                 f = gzip.GzipFile(fileobj=buf)
@@ -187,7 +185,6 @@
             else:
                 data = handle.read()
 
->>>>>>> a403f1b3
             if "json" == self.format:
                 res = json.loads(data.decode('utf8'))
                 return wrap_response(res, handle.headers)
