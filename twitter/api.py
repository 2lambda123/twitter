--- conflicted
+++ resolved
@@ -17,15 +17,9 @@
 import gzip
 
 try:
-<<<<<<< HEAD
-    import httplib
-except ImportError:
-    import http.client as httplib
-=======
     import http.client as http_client
 except ImportError:
     import httplib as http_client
->>>>>>> 454fc9c0
 
 try:
     import json
@@ -114,21 +108,10 @@
 class TwitterDictResponse(dict, TwitterResponse):
     pass
 
-<<<<<<< HEAD
-        def __init__(self, response, headers):
-            response_typ.__init__(self, response)
-            TwitterResponse.__init__(self, headers)
-
-        def __new__(cls, response, headers):
-            return response_typ.__new__(cls, response)
-
-    return WrappedTwitterResponse(response, headers)
-=======
 
 class TwitterListResponse(list, TwitterResponse):
     pass
 
->>>>>>> 454fc9c0
 
 def wrap_response(response, headers):
     response_typ = type(response)
@@ -142,16 +125,12 @@
         res = response
     return res
 
+
 class TwitterCall(object):
 
     def __init__(
-<<<<<<< HEAD
             self, auth, format, domain, callable_cls, uri="",
-            uriparts=None, secure=True):
-=======
-        self, auth, format, domain, callable_cls, uri="",
-        uriparts=None, secure=True, timeout=None, gzip=False):
->>>>>>> 454fc9c0
+            uriparts=None, secure=True, timeout=None, gzip=False):
         self.auth = auth
         self.format = format
         self.domain = domain
@@ -169,15 +148,9 @@
             def extend_call(arg):
                 return self.callable_cls(
                     auth=self.auth, format=self.format, domain=self.domain,
-<<<<<<< HEAD
-                    callable_cls=self.callable_cls, uriparts=self.uriparts
-                    + (arg,),
-                    secure=self.secure)
-=======
                     callable_cls=self.callable_cls, timeout=self.timeout,
                     secure=self.secure, gzip=self.gzip,
                     uriparts=self.uriparts + (arg,))
->>>>>>> 454fc9c0
             if k == "_":
                 return extend_call
             else:
@@ -233,13 +206,14 @@
                 break
 
         headers = {'Accept-Encoding': 'gzip'} if self.gzip else dict()
-        body = None; arg_data = None
+        body = None
+        arg_data = None
         if self.auth:
             headers.update(self.auth.generate_headers())
             # Use urlencoded oauth args with no params when sending media
             # via multipart and send it directly via uri even for post
-            arg_data = self.auth.encode_params(uriBase, method,
-                {} if media else kwargs )
+            arg_data = self.auth.encode_params(
+                uriBase, method, {} if media else kwargs)
             if method == 'GET' or media:
                 uriBase += '?' + arg_data
             else:
@@ -250,8 +224,8 @@
             BOUNDARY = "###Python-Twitter###"
             bod = []
             bod.append('--' + BOUNDARY)
-            bod.append('Content-Disposition: form-data; name="%s"' %
-                mediafield)
+            bod.append(
+                'Content-Disposition: form-data; name="%s"' % mediafield)
             bod.append('')
             bod.append(media)
             for k, v in kwargs.items():
@@ -261,7 +235,8 @@
                 bod.append(v)
             bod.append('--' + BOUNDARY + '--')
             body = '\r\n'.join(bod)
-            headers['Content-Type'] = 'multipart/form-data; boundary=%s' % BOUNDARY
+            headers['Content-Type'] = \
+                'multipart/form-data; boundary=%s' % BOUNDARY
 
         req = urllib_request.Request(uriBase, body, headers)
         return self._handle_response(req, uri, arg_data, _timeout)
@@ -276,11 +251,7 @@
                 return handle
             try:
                 data = handle.read()
-<<<<<<< HEAD
-            except httplib.IncompleteRead as e:
-=======
             except http_client.IncompleteRead as e:
->>>>>>> 454fc9c0
                 # Even if we don't get all the bytes we should have there
                 # may be a complete response in e.partial
                 data = e.partial
